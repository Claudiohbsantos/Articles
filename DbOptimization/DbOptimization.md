# PostgreSQL optimization through Indexing

In the age of Big Data, Machine Learning, User Data Privacy and other big tech words it's often easy to forget that this data lives inside databases. When we scroll through a shopping website a server is sending requests to a database that stores millions, if not billions of records. And as far as we as users are concerned, the data must be immediately available.

<<<<<<< HEAD
Good thing there are many solutions to that problem, all of which are dependant on the specific needs of the project and the technologies available for the development team. For example, Apps make use of Caches and other fast-retrieval strategies for often-accessed data, and multiple databases can work in tandem to exercise their strengths. We wouldn't get anywhere if we tried to think of all possible solutions to the optimization problem in this article. Also, I have no intention of boring you to that extent anyway, so we'll jump straight into a couple of assumptions:
=======
That is a problem that has many solutions, all dependant on the specific needs of a project and the technology that is available for it's development team. Apps make use of caches and other fast-retrieval strategies for often accessed data, and multiple databases can work in tandem to exercise their strengths. We wouldn't get anywhere if we tried to think of all possible solutions to the optimization problem in this article, and I have no intention of boring you to that extent anyway, so we'll jump straight into a couple of assumptions:
>>>>>>> b9d35c46

- Out of all storage and database solutions, we are going to focus on **SQL** databases.
- More specifically, we will work with a **PostgreSQL** database.

## How is a query executed by PostgreSQL?

When PostgreSQL receives a query from a client it doesn't immediately starts going through your tables and records. First a _planner_ will analyze the query and determine the best plan of execution to retrieve the information that was requested. The more complex the query is the more options the _planner_ has when determining the order in which tables will be accessed and which operations will be performed in each step in order to finish the operation as efficiently as possible.

<<<<<<< HEAD
The first step in trying to get our queries to run faster is understanding how a query is executed by PostgreSQL. When we execute a SQL query in Postgres, it first parses the query, then the _planner_ decides on the best strategy to execute the given query. Once it determines a good **plan**, it executes it and returns any rows/errors to the client.

The _planner_ is an integral part of how a SQL database works. It's main purpose is to use all given and available statistics about the tables and their data to decide on a performant set of steps to retrieve the requested data. It has the freedom to do so because SQL is an inherently _declarative_ language that primarily doesn't concern itself with telling the database **HOW** to do things. It simply determines **WHAT** needs to be done.
=======
The _planner_ is an integral part of how a SQL database works. It makes use of the information it has about all tables in the database and statistics about their row makeup to determine the best plan of action. It has the freedom to do so because SQL is a _declarative_ language that doesn't concern itself with telling the database **HOW** to do things. It determines **WHAT** needs to be done.
>>>>>>> b9d35c46

When we write

```sql
SELECT name, address FROM users WHERE age > 50 LIMIT 100;
```

<<<<<<< HEAD
We are simply describing what we want the result to be. In this case, it's equivialnt to saying "Give me the name and address of up to 100 users that are above the age of 50". Notice we didn't describe what kind of algorithm it should use to traverse the tables, or how to check for the age, or in which order to make these checks. This allows the _planner_ to use it's knowledge of the current database makeup to design an optimal retrieval strategy.

The key part to pay attention to is the fact that the planner needs to have information about the tables and their data in order to show it's capablities and help us out. If all it has to work with are tables filled with columns that it knows nothing about in an unspecified order that is populated by an unknown number of rows, well... there's not much it can do and it'll probably resort to simply reading the entire table row by row in order to find the rows you're looking for.

It's our job as developers to provide the planner with "better" information about our data so the planner can most effectively help us by designing optimal execution plans. And one of the most basic ways we can do that is by using **indexes**.

## What are indexes

Even if you've never explicitly created an index in your tables, you've probably created at least one index for each table you've set up. That's because when creating a **primary key**, Postgres will automatically create a unique index to enforce that constraint.

=======
We are describing what we want the result to be. In this case, it's the same as saying "Give me the name and address of up to 100 users that are above the age of 50". Notice we didn't describe what kind of algorithm it should use to traverse the tables, or how to check for the age, or in which order to make these checks. This allows the _planner_ to design an optimal retrieval strategy.

The key part to pay attention to is the fact that the planner needs to have information about the tables and their data to work effectively. If all it has to work with are tables filled with columns that it knows nothing about, populated by an unknown number of rows in an unspecified order, well, there's not much it can do and it'll probably resort to reading the entire table row by row.

It's our job as developers to provide the planner with better information about our data so it can help us in return by designing optimal execution plans. And one of the most basic ways we can do that is using **indexes**.

## What are indexes

>>>>>>> b9d35c46
Let's start with a trivial example. Suppose we are working with a table of players such as:

```sql
CREATE TABLE players (
  id INT,
  username VARCHAR
);
```

<<<<<<< HEAD
If a common query in our application is to retrieve a player given it's id, we could use a query similar to:
=======
If a common query in our application is to retrieve a player by their id:
>>>>>>> b9d35c46

```sql
SELECT username FROM players WHERE id = [requested id];
```

<<<<<<< HEAD
Every time the database looks for a player, it will scan the entire table until it finds a player whose id equals `[requested id]`. Now if the player ids were guaranteed to be unique and the database had access to an ordered list of ids, it could devise a much better plan to find the specified id. Depending on how that list is structured, different search algorithms could be used that would guarantee a faster lookup speed than linear time. In essence, this is what indexing is all about.
=======
Every time the database looks for a player it will scan the entire table until it finds a player whose id equals `[requested id]`. Now, if the player ids were guaranteed to be unique and the database had access to an ordered list of ids, it could devise a much better plan to find the specified id. Depending on how that list is structured different search algorithms could be used that would guarantee a faster lookup speed than linear time. In essence, this is what indexing is all about.
>>>>>>> b9d35c46

We can create a simple index with the following query:

```sql
CREATE INDEX players_id_index ON players (id);
```

<<<<<<< HEAD
By default, Postgres creates an index using a B-tree, which is a type of balanced tree data structure. This allows lookups on the index to be made in logarithmic time. When dealing with small tables, the gains won't be very noticeable. In fact, Postgres won't even use an index during lookup unless the table has enough records to make the overhead of reading the index and accessing the referenced rows in the actual table worth the extra effort.
=======
By default PostgreSQL creates B-tree indexes. B-trees are balanced tree data structures that have a logarithmic lookup time. When dealing with small tables the difference between searching through the index or the table directly won't be very noticeable. In fact, PostgreSQL won't use an index during lookup unless the table has enough records to justify the overhead of reading the index and then retrieving the rows separately.
>>>>>>> b9d35c46

If we compared lookup steps for a linear scan with a theoretical B-tree index we would see numbers like below:

| Total Rows | Table Scan Column | B-tree         |
| ---------- | ----------------- | -------------- |
| 128        | 128               | 7              |
| 1024       | 1024              | 10             |
| 32768      | 32768             | 15             |
| 1073741824 | 1073741824        | 30             |

<<<<<<< HEAD
As you see, the performance gain become more and more apparent the larger the dataset is.

If Indexes are so great, why isn't every column indexed by default?

Well, an index is only useful if it's kept up to date with the data in the actual table that holds the information. And updating an index is expensive because for every write operation (INSERT, UPDATE, DELETE) on the table, all of it's indexes will also need to be updated. The cost of updating an index is not as steep as the cost of looking up data sequentially but it becomes significant when many columns are indexed or the application makes very frequent write operations on a table.

| Total Rows | Write Non-Indexed Column | Write Indexed Column | Write Row with 8 Indexed Columns |
| ---------- | ------------------------ | -------------------- | -------------------------------- |
| 128        | 1                        | 7                    | 56                               |
| 1024       | 1                        | 10                   | 80                               |
| 32768      | 1                        | 15                   | 120                              |
| 1073741824 | 1                        | 30                   | 240                              |
=======
The performance improvement is significant, particularly as the number of rows grows. PostgreSQL implementation of the B-tree structure is more complex than this but the order of magnitude of the improvements gives us an idea of why such a structure would improve our SELECT queries.

If Indexes are so great, why isn't every column indexed by default?

Well, an index is only useful if it's kept up to date with the data in the table that actually holds the information. And updating an index is expensive since for every write operation (INSERT, UPDATE, DELETE) on the table all of it's indexes will also need to be updated. The cost of updating an index is not as steep as the cost of looking up data sequentially but it becomes significant when many columns are indexed or write operations are frequent.
>>>>>>> b9d35c46

Indexing is a very powerful tool but it comes with it's trade-offs. It's up to the developer to determine where indexes will be useful to the application and where they will become bottlenecks.

## How to identify indexing opportunities

<<<<<<< HEAD
Identifying when and how to create indexes in a database can be really tricky because they don't depend on technical requirements alone. The roadmap for an application, the projected load if the application grows and the seasonality of it all can affect the decision. But there are ways to get started.

The first objective is to identify SELECT queries that are run often in our application. These are the first targets for optimization. Ideally we are working with a table that is read from often but seldom written to. A users table in a webapp that holds static information about each user is a good example.

For this example we'll use a sample database with USDA food information. The .sql file to create and populate the database can be downloaded from https://github.com/morenoh149/postgresDBSamples. We'll also be using SeeQR, an open source Postgres analytics tool that I've recently been contributing to. If you'd like to follow along the examples, you will need:

- PostgreSQL installed with psql available in your PATH
- the USDA sample database imported into your local postgres server
- SeeQR

Let's imagine we are building an application that retrieves data from the USDA database and allows a user to search the records by food description. We can see that the USDA database has a table called **food_des** which contains a **long_desc** column. Using SeeQR, we can also see that 4 columns in that table have **NOT NULL** constraints: ndb_no, fdgrp_cd, long_desc and shrt_desc.

![Table Details](images/table_details.png)

If we wanted to get search for all food items for which the **long_desc** started with _'Cheese'_, we could query the database with the following query:
=======
For this example we'll use a sample database with USDA food information. The .sql file to create and populate the database can be downloaded from https://github.com/morenoh149/postgresDBSamples. We'll also be using SeeQR, an open source PostgreSQL analytics tool that I've recently been contributing to. If you'd like to follow along the examples you should have:

- PostgreSQL installed with psql available in your PATH
- the usda sample database imported into your local PostgreSQL server
- SeeQR

Let's imagine we are building an application that retrieves data from the usda database and allows a user to search the records by the food description. We can see that the usda database has a table called **food_des** which contains a **long_desc** column. That's the column our application will query when searching for a particular item.

![Table Details](images/table_details.png)

If we wanted to get all food items for which the description started with _'Cheese'_ we could query the database with the following query:
>>>>>>> b9d35c46

```sql
SELECT * FROM food_des WHERE long_desc LIKE 'Cheese%';
```

<<<<<<< HEAD
If we run that query in SeeQR and take a look at it's execution plan, we'll notice that it has a single node with the type **Seq Scan**. This means the databse is scanning through the entire table in order to find all records that satisfy our _WHERE_ condition. This table is not very large so the actual execution time is still minimal (this will depend on your system hardware and load when running this test). But if querying this information is the core functionality of our app, we most certainly would want to improve on this.

![Select Non-Index](images/select_nonindex.png)

First off, we can check which indexes are already set for this table via psql. If you run the following command, you'll notice we don't currently have an index that includes the **long_desc** column:
=======
If we run that query in SeeQR and take a look at it's execution plan we'll notice that it has a single node with the type **Seq Scan**. That means the databse is scanning through the entire table in order to find all records that satisfy our _WHERE_ condition. This table is not very large so the actual execution time is still very small (this will depend on your system hardware and load when running this test). But as our application grows and more items are added to this table, this execution time will progressively grow until it becomes a problem.

![Select Non-Index](images/select_nonindex.png)

First of all we can check which indexes are already set for this table using `psql`. If you run the following command you'll notice we don't currently have an index that includes the **long_desc** column:
>>>>>>> b9d35c46

```shell
\d food_des
```

![psql Indexes](images/psql_indexes.png)

As we saw, an index might allow us to significantly speed up the execution of this query. In order to test our theory, let's first create a working copy of our **usda** database that we can modify. We will use this copy to compare execution times with an index against our **usda** database.

<<<<<<< HEAD
- Let's first create a copy of our **usda** database and connect to it.
- let's create an index for this column using the following query:
=======
We can now create an index for the **long_desc** column and run the same query.
>>>>>>> b9d35c46

```sql
CREATE INDEX fooddes_longdesc_index ON food_des (long_desc);
```

<<<<<<< HEAD
Now that we have indexed that column, we can run the same query on our copy of the USDA database and look at the execution plan.

![Select Indexed](images/select_index.png)

You'll notice there are two nodes in the Execution Plan tree now: a Bitmap Index Scan and a Bitmap Heap Scan. The first will search our created index for strings that start with 'Cheese' and the second will retrieve those rows from the table. 

If you jump to the comparison view in Seeqr, we can easily compare the performances of each query side by side.

![Compare Selects](images/compare_select.png)

In my particular run, the indexed version ran around 2.7 times faster than the original non-indexed one. That might not sound like a whole lot, but as our app grows and this table populates with more records, this difference will become more apparent and significant.

Does that mean we should add an index to the production database? Well, that depends on how often we need to write to it. If we follow the same steps to test an insert query on each table in our databases, we'll notice that the insert time rises drastically: 
=======
![Select Indexed](images/select_index.png)

You'll notice there are two nodes in the Execution Plan tree now: a Bitmap Index Scan ad a Bitmap Heap Scan. The first will search the index we created for strings that start with 'Cheese' and the seconds will retrieve those rows from the table.

If you jump to the comparison view in Seeqr we can easily compare the performances of each query side by side.

![Compare Selects](images/compare_select.png)

In this particular run the indexed version ran around 2.7 times faster than the original non-indexed one. That might not sound like a lot, but as our app grows and this table is populated with more records this difference would become more and more significant.

Does that mean we should add an index to the production database? Well, that depends on how often we need to write to it. If we follow the same steps to test an insert query on each of that table on each of our databases we'll notice that the insert time rises drastically:
>>>>>>> b9d35c46

![Insert Non-Index](images/insert_nonindex.png)

![Insert Indexed](images/insert_index.png)

![Compare all](images/compare.png)

That's where we need to think about the particular application we are working on and decide which queries are run most often, which are the most time-sensitive and where our current bottlenecks are.

It's always a good idea to A/B test the performance of an application's queries when deciding to add/remove indexes. To help make that easier, I reccomend using a database management tool. My personal favorite being SeeQr. 

<<<<<<< HEAD
Keep in mind that PostgreSQL has many other mechanisms for optimization that I am ignoring here. You might notice for example if you repeatedly run these queries while testing their execution time, the results may vary. I am not taking caching into consideration since that would also warrant an entirely different article. The tests here are aimed to give a rough estimate of the potential gains of indexing a column.
=======
Keep in mind that PostgreSQL has many other mechanisms for optimization that I am ignoring here. You might notice for example if you repeatedly run these queries while testing their execution time, the results may vary. That's because I am not taking caching into consideration since that would warrant an entirely different article. The tests here are aimed to give a rough estimate of the potential gains of indexing a column.
>>>>>>> b9d35c46

If you'd like to know more about SeeQR and contribute to it's development, visit it's repository at
https://github.com/open-source-labs/SeeQR. If you'd like more information about Indexes and the inner workings of PostgreSQL the https://www.postgresql.org/docs/current/ is a great place to start.

## Other tools worth checking out

- [pgcli](https://www.pgcli.com/) - psql alternative with autocomplete
- [pev](https://tatiyants.com/pev/#/plans) - online execution plan visualizer
- [Explain.dalibo.com](https://explain.dalibo.com/) - online execution plan visualizer<|MERGE_RESOLUTION|>--- conflicted
+++ resolved
@@ -2,11 +2,7 @@
 
 In the age of Big Data, Machine Learning, User Data Privacy and other big tech words it's often easy to forget that this data lives inside databases. When we scroll through a shopping website a server is sending requests to a database that stores millions, if not billions of records. And as far as we as users are concerned, the data must be immediately available.
 
-<<<<<<< HEAD
 Good thing there are many solutions to that problem, all of which are dependant on the specific needs of the project and the technologies available for the development team. For example, Apps make use of Caches and other fast-retrieval strategies for often-accessed data, and multiple databases can work in tandem to exercise their strengths. We wouldn't get anywhere if we tried to think of all possible solutions to the optimization problem in this article. Also, I have no intention of boring you to that extent anyway, so we'll jump straight into a couple of assumptions:
-=======
-That is a problem that has many solutions, all dependant on the specific needs of a project and the technology that is available for it's development team. Apps make use of caches and other fast-retrieval strategies for often accessed data, and multiple databases can work in tandem to exercise their strengths. We wouldn't get anywhere if we tried to think of all possible solutions to the optimization problem in this article, and I have no intention of boring you to that extent anyway, so we'll jump straight into a couple of assumptions:
->>>>>>> b9d35c46
 
 - Out of all storage and database solutions, we are going to focus on **SQL** databases.
 - More specifically, we will work with a **PostgreSQL** database.
@@ -15,13 +11,7 @@
 
 When PostgreSQL receives a query from a client it doesn't immediately starts going through your tables and records. First a _planner_ will analyze the query and determine the best plan of execution to retrieve the information that was requested. The more complex the query is the more options the _planner_ has when determining the order in which tables will be accessed and which operations will be performed in each step in order to finish the operation as efficiently as possible.
 
-<<<<<<< HEAD
-The first step in trying to get our queries to run faster is understanding how a query is executed by PostgreSQL. When we execute a SQL query in Postgres, it first parses the query, then the _planner_ decides on the best strategy to execute the given query. Once it determines a good **plan**, it executes it and returns any rows/errors to the client.
-
-The _planner_ is an integral part of how a SQL database works. It's main purpose is to use all given and available statistics about the tables and their data to decide on a performant set of steps to retrieve the requested data. It has the freedom to do so because SQL is an inherently _declarative_ language that primarily doesn't concern itself with telling the database **HOW** to do things. It simply determines **WHAT** needs to be done.
-=======
 The _planner_ is an integral part of how a SQL database works. It makes use of the information it has about all tables in the database and statistics about their row makeup to determine the best plan of action. It has the freedom to do so because SQL is a _declarative_ language that doesn't concern itself with telling the database **HOW** to do things. It determines **WHAT** needs to be done.
->>>>>>> b9d35c46
 
 When we write
 
@@ -29,27 +19,14 @@
 SELECT name, address FROM users WHERE age > 50 LIMIT 100;
 ```
 
-<<<<<<< HEAD
-We are simply describing what we want the result to be. In this case, it's equivialnt to saying "Give me the name and address of up to 100 users that are above the age of 50". Notice we didn't describe what kind of algorithm it should use to traverse the tables, or how to check for the age, or in which order to make these checks. This allows the _planner_ to use it's knowledge of the current database makeup to design an optimal retrieval strategy.
+We are describing what we want the result to be. In this case, it's the same as saying "Give me the name and address of up to 100 users that are above the age of 50". Notice we didn't describe what kind of algorithm it should use to traverse the tables, or how to check for the age, or in which order to make these checks. This allows the _planner_ to design an optimal retrieval strategy.
 
-The key part to pay attention to is the fact that the planner needs to have information about the tables and their data in order to show it's capablities and help us out. If all it has to work with are tables filled with columns that it knows nothing about in an unspecified order that is populated by an unknown number of rows, well... there's not much it can do and it'll probably resort to simply reading the entire table row by row in order to find the rows you're looking for.
+The key part to pay attention to is the fact that the planner needs to have information about the tables and their data to work effectively. If all it has to work with are tables filled with columns that it knows nothing about, populated by an unknown number of rows in an unspecified order, well... there's not much it can do and it'll probably resort to reading the entire table row by row.
 
-It's our job as developers to provide the planner with "better" information about our data so the planner can most effectively help us by designing optimal execution plans. And one of the most basic ways we can do that is by using **indexes**.
+It's our job as developers to provide the planner with "better" information about our data so it can most effectively help us by designing optimal execution plans. And one of the most basic ways we can do that is using **indexes**.
 
 ## What are indexes
 
-Even if you've never explicitly created an index in your tables, you've probably created at least one index for each table you've set up. That's because when creating a **primary key**, Postgres will automatically create a unique index to enforce that constraint.
-
-=======
-We are describing what we want the result to be. In this case, it's the same as saying "Give me the name and address of up to 100 users that are above the age of 50". Notice we didn't describe what kind of algorithm it should use to traverse the tables, or how to check for the age, or in which order to make these checks. This allows the _planner_ to design an optimal retrieval strategy.
-
-The key part to pay attention to is the fact that the planner needs to have information about the tables and their data to work effectively. If all it has to work with are tables filled with columns that it knows nothing about, populated by an unknown number of rows in an unspecified order, well, there's not much it can do and it'll probably resort to reading the entire table row by row.
-
-It's our job as developers to provide the planner with better information about our data so it can help us in return by designing optimal execution plans. And one of the most basic ways we can do that is using **indexes**.
-
-## What are indexes
-
->>>>>>> b9d35c46
 Let's start with a trivial example. Suppose we are working with a table of players such as:
 
 ```sql
@@ -59,21 +36,13 @@
 );
 ```
 
-<<<<<<< HEAD
-If a common query in our application is to retrieve a player given it's id, we could use a query similar to:
-=======
 If a common query in our application is to retrieve a player by their id:
->>>>>>> b9d35c46
 
 ```sql
 SELECT username FROM players WHERE id = [requested id];
 ```
 
-<<<<<<< HEAD
 Every time the database looks for a player, it will scan the entire table until it finds a player whose id equals `[requested id]`. Now if the player ids were guaranteed to be unique and the database had access to an ordered list of ids, it could devise a much better plan to find the specified id. Depending on how that list is structured, different search algorithms could be used that would guarantee a faster lookup speed than linear time. In essence, this is what indexing is all about.
-=======
-Every time the database looks for a player it will scan the entire table until it finds a player whose id equals `[requested id]`. Now, if the player ids were guaranteed to be unique and the database had access to an ordered list of ids, it could devise a much better plan to find the specified id. Depending on how that list is structured different search algorithms could be used that would guarantee a faster lookup speed than linear time. In essence, this is what indexing is all about.
->>>>>>> b9d35c46
 
 We can create a simple index with the following query:
 
@@ -81,11 +50,7 @@
 CREATE INDEX players_id_index ON players (id);
 ```
 
-<<<<<<< HEAD
-By default, Postgres creates an index using a B-tree, which is a type of balanced tree data structure. This allows lookups on the index to be made in logarithmic time. When dealing with small tables, the gains won't be very noticeable. In fact, Postgres won't even use an index during lookup unless the table has enough records to make the overhead of reading the index and accessing the referenced rows in the actual table worth the extra effort.
-=======
 By default PostgreSQL creates B-tree indexes. B-trees are balanced tree data structures that have a logarithmic lookup time. When dealing with small tables the difference between searching through the index or the table directly won't be very noticeable. In fact, PostgreSQL won't use an index during lookup unless the table has enough records to justify the overhead of reading the index and then retrieving the rows separately.
->>>>>>> b9d35c46
 
 If we compared lookup steps for a linear scan with a theoretical B-tree index we would see numbers like below:
 
@@ -96,48 +61,16 @@
 | 32768      | 32768             | 15             |
 | 1073741824 | 1073741824        | 30             |
 
-<<<<<<< HEAD
-As you see, the performance gain become more and more apparent the larger the dataset is.
-
-If Indexes are so great, why isn't every column indexed by default?
-
-Well, an index is only useful if it's kept up to date with the data in the actual table that holds the information. And updating an index is expensive because for every write operation (INSERT, UPDATE, DELETE) on the table, all of it's indexes will also need to be updated. The cost of updating an index is not as steep as the cost of looking up data sequentially but it becomes significant when many columns are indexed or the application makes very frequent write operations on a table.
-
-| Total Rows | Write Non-Indexed Column | Write Indexed Column | Write Row with 8 Indexed Columns |
-| ---------- | ------------------------ | -------------------- | -------------------------------- |
-| 128        | 1                        | 7                    | 56                               |
-| 1024       | 1                        | 10                   | 80                               |
-| 32768      | 1                        | 15                   | 120                              |
-| 1073741824 | 1                        | 30                   | 240                              |
-=======
 The performance improvement is significant, particularly as the number of rows grows. PostgreSQL implementation of the B-tree structure is more complex than this but the order of magnitude of the improvements gives us an idea of why such a structure would improve our SELECT queries.
 
 If Indexes are so great, why isn't every column indexed by default?
 
 Well, an index is only useful if it's kept up to date with the data in the table that actually holds the information. And updating an index is expensive since for every write operation (INSERT, UPDATE, DELETE) on the table all of it's indexes will also need to be updated. The cost of updating an index is not as steep as the cost of looking up data sequentially but it becomes significant when many columns are indexed or write operations are frequent.
->>>>>>> b9d35c46
 
 Indexing is a very powerful tool but it comes with it's trade-offs. It's up to the developer to determine where indexes will be useful to the application and where they will become bottlenecks.
 
 ## How to identify indexing opportunities
 
-<<<<<<< HEAD
-Identifying when and how to create indexes in a database can be really tricky because they don't depend on technical requirements alone. The roadmap for an application, the projected load if the application grows and the seasonality of it all can affect the decision. But there are ways to get started.
-
-The first objective is to identify SELECT queries that are run often in our application. These are the first targets for optimization. Ideally we are working with a table that is read from often but seldom written to. A users table in a webapp that holds static information about each user is a good example.
-
-For this example we'll use a sample database with USDA food information. The .sql file to create and populate the database can be downloaded from https://github.com/morenoh149/postgresDBSamples. We'll also be using SeeQR, an open source Postgres analytics tool that I've recently been contributing to. If you'd like to follow along the examples, you will need:
-
-- PostgreSQL installed with psql available in your PATH
-- the USDA sample database imported into your local postgres server
-- SeeQR
-
-Let's imagine we are building an application that retrieves data from the USDA database and allows a user to search the records by food description. We can see that the USDA database has a table called **food_des** which contains a **long_desc** column. Using SeeQR, we can also see that 4 columns in that table have **NOT NULL** constraints: ndb_no, fdgrp_cd, long_desc and shrt_desc.
-
-![Table Details](images/table_details.png)
-
-If we wanted to get search for all food items for which the **long_desc** started with _'Cheese'_, we could query the database with the following query:
-=======
 For this example we'll use a sample database with USDA food information. The .sql file to create and populate the database can be downloaded from https://github.com/morenoh149/postgresDBSamples. We'll also be using SeeQR, an open source PostgreSQL analytics tool that I've recently been contributing to. If you'd like to follow along the examples you should have:
 
 - PostgreSQL installed with psql available in your PATH
@@ -149,25 +82,16 @@
 ![Table Details](images/table_details.png)
 
 If we wanted to get all food items for which the description started with _'Cheese'_ we could query the database with the following query:
->>>>>>> b9d35c46
 
 ```sql
 SELECT * FROM food_des WHERE long_desc LIKE 'Cheese%';
 ```
 
-<<<<<<< HEAD
-If we run that query in SeeQR and take a look at it's execution plan, we'll notice that it has a single node with the type **Seq Scan**. This means the databse is scanning through the entire table in order to find all records that satisfy our _WHERE_ condition. This table is not very large so the actual execution time is still minimal (this will depend on your system hardware and load when running this test). But if querying this information is the core functionality of our app, we most certainly would want to improve on this.
+If we run that query in SeeQR and take a look at it's execution plan we'll notice that it has a single node with the type **Seq Scan**. That means the database is scanning through the entire table in order to find all records that satisfy our _WHERE_ condition. This table is not very large so the actual execution time is still minimal (this will depend on your system hardware and load when running this test). But if querying this information is the core functionality of our app, we most certainly would want to improve on this.
 
 ![Select Non-Index](images/select_nonindex.png)
 
-First off, we can check which indexes are already set for this table via psql. If you run the following command, you'll notice we don't currently have an index that includes the **long_desc** column:
-=======
-If we run that query in SeeQR and take a look at it's execution plan we'll notice that it has a single node with the type **Seq Scan**. That means the databse is scanning through the entire table in order to find all records that satisfy our _WHERE_ condition. This table is not very large so the actual execution time is still very small (this will depend on your system hardware and load when running this test). But as our application grows and more items are added to this table, this execution time will progressively grow until it becomes a problem.
-
-![Select Non-Index](images/select_nonindex.png)
-
-First of all we can check which indexes are already set for this table using `psql`. If you run the following command you'll notice we don't currently have an index that includes the **long_desc** column:
->>>>>>> b9d35c46
+First of all we can check which indexes are already set for this table using `psql`. If you run the following command, you'll notice we don't currently have an index that includes the **long_desc** column:
 
 ```shell
 \d food_des
@@ -177,44 +101,23 @@
 
 As we saw, an index might allow us to significantly speed up the execution of this query. In order to test our theory, let's first create a working copy of our **usda** database that we can modify. We will use this copy to compare execution times with an index against our **usda** database.
 
-<<<<<<< HEAD
-- Let's first create a copy of our **usda** database and connect to it.
-- let's create an index for this column using the following query:
-=======
 We can now create an index for the **long_desc** column and run the same query.
->>>>>>> b9d35c46
 
 ```sql
 CREATE INDEX fooddes_longdesc_index ON food_des (long_desc);
 ```
 
-<<<<<<< HEAD
-Now that we have indexed that column, we can run the same query on our copy of the USDA database and look at the execution plan.
-
 ![Select Indexed](images/select_index.png)
 
-You'll notice there are two nodes in the Execution Plan tree now: a Bitmap Index Scan and a Bitmap Heap Scan. The first will search our created index for strings that start with 'Cheese' and the second will retrieve those rows from the table. 
-
-If you jump to the comparison view in Seeqr, we can easily compare the performances of each query side by side.
-
-![Compare Selects](images/compare_select.png)
-
-In my particular run, the indexed version ran around 2.7 times faster than the original non-indexed one. That might not sound like a whole lot, but as our app grows and this table populates with more records, this difference will become more apparent and significant.
-
-Does that mean we should add an index to the production database? Well, that depends on how often we need to write to it. If we follow the same steps to test an insert query on each table in our databases, we'll notice that the insert time rises drastically: 
-=======
-![Select Indexed](images/select_index.png)
-
-You'll notice there are two nodes in the Execution Plan tree now: a Bitmap Index Scan ad a Bitmap Heap Scan. The first will search the index we created for strings that start with 'Cheese' and the seconds will retrieve those rows from the table.
+You'll notice there are two nodes in the Execution Plan tree now: a Bitmap Index Scan ad a Bitmap Heap Scan. The first will search the index we created for strings that start with 'Cheese' and the second will retrieve those rows from the table.
 
 If you jump to the comparison view in Seeqr we can easily compare the performances of each query side by side.
 
 ![Compare Selects](images/compare_select.png)
 
-In this particular run the indexed version ran around 2.7 times faster than the original non-indexed one. That might not sound like a lot, but as our app grows and this table is populated with more records this difference would become more and more significant.
+In this particular run, the indexed version ran around 2.7 times faster than the original non-indexed one. That might not sound like a lot, but as our app grows and this table is populated with more records this difference would become more apparent and significant.
 
-Does that mean we should add an index to the production database? Well, that depends on how often we need to write to it. If we follow the same steps to test an insert query on each of that table on each of our databases we'll notice that the insert time rises drastically:
->>>>>>> b9d35c46
+Does that mean we should add an index to the production database? Well, that depends on how often we need to write to it. If we follow the same steps to test an insert query on each table in our databases, we'll notice that the insert time rises drastically: 
 
 ![Insert Non-Index](images/insert_nonindex.png)
 
@@ -226,11 +129,7 @@
 
 It's always a good idea to A/B test the performance of an application's queries when deciding to add/remove indexes. To help make that easier, I reccomend using a database management tool. My personal favorite being SeeQr. 
 
-<<<<<<< HEAD
-Keep in mind that PostgreSQL has many other mechanisms for optimization that I am ignoring here. You might notice for example if you repeatedly run these queries while testing their execution time, the results may vary. I am not taking caching into consideration since that would also warrant an entirely different article. The tests here are aimed to give a rough estimate of the potential gains of indexing a column.
-=======
 Keep in mind that PostgreSQL has many other mechanisms for optimization that I am ignoring here. You might notice for example if you repeatedly run these queries while testing their execution time, the results may vary. That's because I am not taking caching into consideration since that would warrant an entirely different article. The tests here are aimed to give a rough estimate of the potential gains of indexing a column.
->>>>>>> b9d35c46
 
 If you'd like to know more about SeeQR and contribute to it's development, visit it's repository at
 https://github.com/open-source-labs/SeeQR. If you'd like more information about Indexes and the inner workings of PostgreSQL the https://www.postgresql.org/docs/current/ is a great place to start.
